from setuptools import setup

setup(
        name='daisy',
        version='0.1',
        description='Block-wise task dependencies for luigi.',
        url='https://github.com/funkelab/daisy',
        author='Jan Funke',
        author_email='funkej@janelia.hhmi.org',
        license='MIT',
        packages=[
            'daisy',
            'daisy.ext',
            'daisy.persistence'
        ],
        install_requires=[
<<<<<<< HEAD
            "numpy",
            "tornado"
        ],
        extras_require=extras_require,
=======
            "dask",
            "distributed",
            "networkx",
            "numpy",
            "pymongo"
        ]
>>>>>>> 12ba35b6
)<|MERGE_RESOLUTION|>--- conflicted
+++ resolved
@@ -14,17 +14,9 @@
             'daisy.persistence'
         ],
         install_requires=[
-<<<<<<< HEAD
             "numpy",
-            "tornado"
-        ],
-        extras_require=extras_require,
-=======
-            "dask",
-            "distributed",
+            "tornado",
             "networkx",
-            "numpy",
             "pymongo"
         ]
->>>>>>> 12ba35b6
 )