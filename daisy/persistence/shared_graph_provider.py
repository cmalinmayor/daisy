from __future__ import absolute_import
<<<<<<< HEAD
=======
from ..client import Client
from ..graph import Graph
>>>>>>> 8c45a93a
from ..roi import Roi
from ..scheduler import run_blockwise
from queue import Empty
import multiprocessing
import numpy as np
import logging
import time

logger = logging.getLogger(__name__)


class SharedGraphProvider(object):
    '''Interface for shared graph providers that supports slicing to retrieve
    subgraphs.

    Implementations should support the following interactions::

        # provider is a SharedGraphProvider

        # slicing with ROI to extract a subgraph
        sub_graph = provider[daisy.Roi((0, 0, 0), (10, 10, 10))]

        # sub_graph should inherit from an implementation of
        SharedSubGraph, and either Graph or DiGraph

        # write nodes
        sub_graph.write_nodes()

        # write edges
        sub_graph.write_edges()
    '''

    def read_blockwise(self, roi, block_size, num_workers):
        '''Read a list of nodes and edges blockwise. This is useful to get a
        representation of very large graphs, where parallel reading of smaller
        blocks might be faster.

        Arguments:

            roi (``daisy.Roi``):

                The ROI to read the graph from.

            block_size (``daisy.Coordinate``):

                The size of each block to read.

            num_workers (``int``):

                The number of processes to use.

        Returns:

            A tuple ``(nodes, edges)`` of dictionaries, each mapping each
            node/edge attribute to a ``ndarray`` with the corresponding values.
        '''

        block_queue = multiprocessing.Queue(maxsize=1)

        master = multiprocessing.Process(
            target=read_blockwise_master,
            args=(
                self,
                roi,
                block_size,
                num_workers,
                block_queue))
        master.start()

        nodes = {}
        edges = {}

        i = 0
        while True:

            try:
                start = time.time()
                block = block_queue.get(timeout=0.1)

                if block is None:
                    logger.debug(
                        "Found None in queue, returning")
                    break

                block_nodes, block_edges = block

                logger.debug(
                    "Read graph data from queue in %.3fs",
                    time.time() - start)

            except Empty:
                continue

            i += 1
            if i % 100 == 0:
                logger.debug("%d blocks read so far", i)

            for k, v in block_nodes.items():
                if k not in nodes:
                    nodes[k] = []
                nodes[k].append(v)

            for k, v in block_edges.items():
                if k not in edges:
                    edges[k] = []
                edges[k].append(v)

        master.join()

        nodes = {
            k: np.concatenate(v)
            for k, v in nodes.items()
        }
        edges = {
            k: np.concatenate(v)
            for k, v in edges.items()
        }

        return (nodes, edges)

    def __getitem__(self, roi):
        raise RuntimeError("not implemented in %s" % self.name())

    def name(self):
        return type(self).__name__


class SharedSubGraph():
    def get_nodes_in_roi(self):
        '''Only returns nodes in the roi, excluding "dangling" nodes
        introduced by edges that cross the roi boundary'''

        nodes = {}
        for node, data in self.nodes(data=True):
            if 'position' in data:
                nodes[node] = data
        return nodes

    def write_edges(
            self,
            roi=None,
            attributes=None,
            fail_if_exists=False,
            fail_if_not_exists=False,
            delete=False):
        '''Write edges and their attributes.
        Args:
            roi(`class:Roi`):
                Restrict the write to the given ROI

            attributes(`class:list`):
                Only write the given attributes. If None, write all attributes.

            fail_if_exists:
                If true, throw error if edge with same u,v already exists
                in back end.

            fail_if_not_exists:
                If true, throw error if edge with same u,v does not already
                exist in back end.

            delete:
                If true, delete edges in ROI in back end that do not exist
                in subgraph.

        '''
        raise RuntimeError("not implemented in %s" % self.name())

    def write_nodes(
            self,
            roi=None,
            attributes=None,
            fail_if_exists=False,
            fail_if_not_exists=False,
            delete=False):
        '''Write nodes and their attributes.
        Args:
            roi(`class:Roi`):
                Restrict the write to the given ROI

            attributes(`class:list`):
                Only write the given attributes. If None, write all attributes.

            fail_if_exists:
                If true, throw error if node with same id already exists in
                back end, while still performing all other valid writes.

            fail_if_not_exists:
                If true, throw error if node with same id does not already
                exist in back end, while still performing all other
                valid writes.

            delete:
                If true, delete nodes in ROI in back end that do not exist
                in subgraph.

        '''
        raise RuntimeError("not implemented in %s" % self.name())

    def name(self):
        return type(self).__name__


def read_blockwise_master(
        graph_provider,
        roi,
        block_size,
        num_workers,
        block_queue):

    run_blockwise(
        roi,
        read_roi=Roi((0,)*len(block_size), block_size),
        write_roi=Roi((0,)*len(block_size), block_size),
        process_function=lambda: read_blockwise_worker(
            graph_provider,
            block_queue),
        fit='shrink',
        num_workers=num_workers)

    # indicate that there are no more blocks to come
    block_queue.put(None)
    block_queue.close()
    block_queue.join_thread()

    logger.debug("Read block-wise master exiting")


def read_blockwise_worker(graph_provider, block_queue):

    client = Client()

    while True:

        block = client.acquire_block()
        if block is None:
            break

        read_block(graph_provider, block, block_queue)

        client.release_block(block, 0)

    # make sure all changes are flushed before we exit
    block_queue.close()
    block_queue.join_thread()

    logger.debug(
        "Read block-wise worker %d done, all data written to queue",
        client.context.worker_id)


def read_block(graph_provider, block, block_queue):

    start = time.time()
    logger.debug("Reading graph in block %s", block)
    graph = graph_provider[block.read_roi]
    logger.debug(
        "Read graph from graph provider in %.3fs",
        time.time() - start)

    nodes = {
        'id': []
    }
    edges = {
        'u': [],
        'v': []
    }

    start = time.time()
    for node, data in graph.nodes(data=True):

        # skip over nodes that are not part of this block (they have been
        # pulled in by edges leaving this block and don't have a position
        # attribute)

        if type(graph_provider.position_attribute) == list:
            probe = graph_provider.position_attribute[0]
        else:
            probe = graph_provider.position_attribute
        if probe not in data:
            continue

        nodes['id'].append(np.uint64(node))
        for k, v in data.items():
            if k not in nodes:
                nodes[k] = []
            nodes[k].append(v)

    for u, v, data in graph.edges(data=True):

        edges['u'].append(np.uint64(u))
        edges['v'].append(np.uint64(v))
        for k, v in data.items():
            if k not in edges:
                edges[k] = []
            edges[k].append(v)

    nodes = {
        k: np.array(v)
        for k, v in nodes.items()
    }
    edges = {
        k: np.array(v)
        for k, v in edges.items()
    }
    logger.debug("Parsed graph in %.3fs", time.time() - start)

    start = time.time()
    block_queue.put((nodes, edges))
    logger.debug("Queued graph data in %.3fs", time.time() - start)<|MERGE_RESOLUTION|>--- conflicted
+++ resolved
@@ -1,9 +1,5 @@
 from __future__ import absolute_import
-<<<<<<< HEAD
-=======
 from ..client import Client
-from ..graph import Graph
->>>>>>> 8c45a93a
 from ..roi import Roi
 from ..scheduler import run_blockwise
 from queue import Empty
