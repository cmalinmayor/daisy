from __future__ import absolute_import
<<<<<<< HEAD
# from .blocks import create_dependency_graph

import collections
import copy
import logging
from inspect import signature
=======
from .dynamic_blocks import DynamicBlocks
from .processes import spawn_function

from tornado.ioloop import IOLoop
from tornado.tcpserver import TCPServer
from tornado.tcpclient import TCPClient
from tornado.iostream import StreamClosedError

import pickle
import struct
import logging
import threading
import queue
import time
from collections import deque
from enum import Enum
import asyncio
from collections import defaultdict
import socket
from inspect import signature
import multiprocessing
# from pathos import multiprocessing
>>>>>>> 63f06171
import os
import queue
import socket
import time
import threading

from tornado.ioloop import IOLoop
from tornado.tcpserver import TCPServer
from tornado.iostream import StreamClosedError

from .actor import Actor
from .dependency_graph import DependencyGraph
from .processes import spawn_call
from .processes import spawn_function
from .scheduler_include import SchedulerMessageType, ReturnCode, SchedulerMessage, get_and_unpack_message, pack_message
from .task import Task

logger = logging.getLogger(__name__)

class SchedulerTCPServer(TCPServer):

    handler = None
    address_to_stream_mapping = {}
    daisy_closed = False

    async def handle_stream(self, stream, address):

        actor = address
        logger.debug("Received new actor {}".format(actor))
        self.address_to_stream_mapping[address] = stream

        if self.daisy_closed:
            logger.debug("Closing actor {} because Daisy is done".format(actor))
            stream.close()
            return

        # one IO loop handler per worker
        while True:
            try:
                msg = await get_and_unpack_message(stream)
                # logger.debug("Received {}".format(msg))

                if msg.type == SchedulerMessageType.WORKER_GET_BLOCK:
                    self.handler.add_idle_actor(actor, task=msg.data)

                elif msg.type == SchedulerMessageType.WORKER_RET_BLOCK:
                    jobid, ret = msg.data
                    self.handler.block_done(actor, jobid, ret)

                elif msg.type == SchedulerMessageType.WORKER_EXITING:
                    break

                else:
                    logger.error("Unknown message from remote actor {}: {}".format(actor, msg))
                    logger.error("Closing connection to {}".format(actor))
                    stream.close()
                    self.handler.unexpected_actor_loss(actor)
                    break
                    # assert(0)

            except StreamClosedError:
                logger.warn("Lost connection to actor {}".format(actor))
                self.handler.unexpected_actor_loss(actor)
                break

        # done, removing worker from list
        self.handler.remove_worker_callback(actor)
        del self.address_to_stream_mapping[actor]


    async def async_send(self, stream, data):

        try:
            await stream.write(data)
        except StreamClosedError:
            logger.error("Unexpected loss of connection while sending data.")


    def send(self, address, data):

        if address not in self.address_to_stream_mapping:
            logger.warn("{} is no longer alive".format(address))
            return

        stream = self.address_to_stream_mapping[address]
        IOLoop.current().spawn_callback(self.async_send, stream, pack_message(data))


    def add_handler(self, handler):
        self.handler = handler


    def get_own_ip(self, port):
        sock = None
        try:
            sock = socket.socket(socket.AF_INET, socket.SOCK_DGRAM)
            sock.connect(("8.8.8.8", port))
            return sock.getsockname()[0]
        except:
            logger.error("Could not detect own IP address, returning bogus IP")
            return "8.8.8.8"
        finally:
            if sock:
                sock.close()


    def get_identity(self):
        sock = self._sockets[list(self._sockets.keys())[0]]
        port = sock.getsockname()[1]
        ip = self.get_own_ip(port)
        return (ip, port)

    def daisy_close(self):
        self.daisy_closed = True


class Scheduler():

    tasks = {}

    actors = set()
    actor_list_lock = threading.Lock()
    # num_workers = 4

    idle_actor_queue = collections.defaultdict(queue.Queue)

    actor_type = {}
    actor_type_cv = threading.Condition()
    idle_workers = []
    idle_workers_lock = threading.Lock()
    dead_actors = set()
    # actor_id = {}
    recruit_actor_fn = {}
    manual_recruit_cmd = {}
    local_tasks = set()

    blocks_actor_processing = collections.defaultdict(set)
    launched_tasks = set()
    actor_id = 0

    finished_scheduling = False

    def __start_tcp_server (
        self,
        ioloop=None):

        """
            Args:
        """

        self.ioloop = ioloop
        if self.ioloop == None:
            self.ioloop = IOLoop.current()
            t = threading.Thread(target=self.ioloop.start, daemon=True)
            t.start()

        # ioloop.make_current()
        self.tcpserver = SchedulerTCPServer()
        self.tcpserver.add_handler(self)
        # self.tcpserver.listen(9988) # choose random port
        self.tcpserver.listen(0) # choose random port

        self.net_identity = self.tcpserver.get_identity()


    def remove_worker_callback(self, actor):
        logger.debug("Disconnection callback received for actor {}".format(actor))

        if actor not in self.actor_type:
            # actor was not activated, nothing to do
            return

        with self.actor_list_lock:

            # be careful with this code + lock
            # in conjunction with the scheduling code
            # can lead to dead locks or forgotten blocks if not thought about carefully
            self.dead_actors.add(actor)
            self.actors.remove(actor)
            processing_blocks = self.blocks_actor_processing[actor].copy()
            self.actor_type[actor] = None

        # notify blocks for reschedule if necessary
        for block_id in processing_blocks:
            self.block_done(actor, block_id, ReturnCode.NETWORK_ERROR)

    def make_spawn_function(self, args, log_dir):
        """ This helper function is necessary to disambiguate parameters
            of lambda expressions
        """
        return lambda i: spawn_function(_local_actor_wrapper, args, log_dir+"/actor.{}.out".format(i), log_dir+"/actor.{}.err".format(i)) 

    def make_spawn_call(self, launch_cmd, log_dir):
        """ This helper function is necessary to disambiguate parameters
            of lambda expressions
        """
        return lambda i: spawn_call(launch_cmd, log_dir+"/actor.{}.out".format(i), log_dir+"/actor.{}.err".format(i))

    def construct_recruit_functions(self):

        for task in self.tasks:

            log_dir = '.daisy_logs_' + task
            try:
                os.mkdir(log_dir)
            except:
                pass # log dir exists

            new_actor_fn = None
            process_function = self.tasks[task].process_function
            local_process_function = True
            try:
                if len(signature(process_function).parameters) == 0:
                    local_process_function = False
            except:
                local_process_function = True

            if local_process_function:
                # new_actor_fn = lambda i: spawn_function(_local_actor_wrapper, [process_function, self.net_identity[1], task], log_dir+"/actor.{}.out".format(i), log_dir+"/actor.{}.err".format(i)) 
                new_actor_fn = self.make_spawn_function([process_function, self.net_identity[1], task], log_dir)
                # new_actor_fn = (spawn_function, _local_actor_wrapper, [process_function, self.net_identity[1], task], log_dir)
                # self.local_tasks[task] = new_actor_fn
                # self.local_tasks.add(task)

            else:
                launch_cmd = []
                # adding scheduler net identity as env before python call
                env_added = False
                for line in process_function():
                    # launch_cmd.append(line.replace("python", "DAISY_SCHED_ADDR={} DAISY_SCHED_PORT={} python".format(self.net_identity[0], self.net_identity[1])))
                    if not env_added:
                        if line.find("run_docker") >= 0:
                            launch_cmd.append(line.replace("run_docker", "run_docker -e DAISY_CONTEXT={}:{}:{} ".format(*self.net_identity, task)))
                            env_added = True
                        elif line.find("run_lsf") >= 0:
                            launch_cmd.append(line.replace("run_lsf", "run_lsf -e DAISY_CONTEXT={}:{}:{} ".format(*self.net_identity, task)))
                            env_added = True
                        elif line.find("python") >= 0:
                            launch_cmd.append(line.replace("python", "DAISY_CONTEXT={}:{}:{} python".format(*self.net_identity, task)))
                            env_added = True
                    else:
                        launch_cmd.append(line)
                # logger.info("Actor launch command is: {}".format(''.join(launch_cmd)))
                # new_actor_fn = lambda i: spawn_call(launch_cmd, log_dir+"/actor.{}.out".format(i), log_dir+"/actor.{}.err".format(i))
                new_actor_fn = self.make_spawn_call(launch_cmd, log_dir)
                # new_actor_fn = (spawn_call, _local_actor_wrapper, [process_function, self.net_identity[1], task], log_dir)

                self.manual_recruit_cmd[task] = launch_cmd

            self.recruit_actor_fn[task] = copy.deepcopy(new_actor_fn)
        # raise


    def get_idle_actor(self, task):

        if task not in self.launched_tasks:

            logger.info("Launching actors for task {}".format(task))

            num_workers = self.tasks[task].num_workers

            for i in range(num_workers):
                self.recruit_actor_fn[task](self.actor_id)
                self.actor_id += 1

            if task in self.manual_recruit_cmd:
                logger.info("Actor recruit cmd: {}".format(' '.join(self.manual_recruit_cmd[task])))

            self.launched_tasks.add(task)

        return self.idle_actor_queue[task].get()


    def add_idle_actor(self, actor, task):

        if (actor not in self.actor_type) or (self.actor_type[actor] == None):
            self.activate_actor(actor, task)

        logger.debug("Add actor {} to idle queue of task {}".format(actor, task))
        self.idle_actor_queue[task].put(actor)


    def close_all_actors(self):

        with self.actor_list_lock:
            for actor in self.actors:
                self.send_terminate(actor)

    def finish_task(self, task_id):
        # close actors of this task
        with self.actor_list_lock:
            removed = []
            for actor in self.actors:
                if self.actor_type[actor] == task_id:
                    self.send_terminate(actor)
                    removed.append(actor)
            # for actor in removed:
            #     self.actors.remove(actor)
            #     self.dead_actors.add(actor)
            #     self.actor_type[actor] = None

    def send_terminate(self, actor):

        self.tcpserver.send(actor, SchedulerMessage(SchedulerMessageType.TERMINATE_WORKER))


    def send_block(self, actor, block):

        self.tcpserver.send(actor,
            SchedulerMessage(SchedulerMessageType.NEW_BLOCK, data=block),
            )

        # logger.info("Waiting for actors to close...")

        # for actor in self.actors:
        #     with self.actor_type_cv:
        #         while self.actor_type[actor] != None:
        #             self.actor_type_cv.wait()

    def activate_actor(self, actor, task_id):

        logger.info("Activating actor {}".format(actor))

        if self.finished_scheduling:
            self.send_terminate(actor)
            return

        with self.actor_list_lock:

            self.actors.add(actor)
            self.actor_type[actor] = task_id

<<<<<<< HEAD
            if actor in self.dead_actors:
                # handle aliasing of previous actors
                self.dead_actors.remove(actor)

=======
        try:
            os.mkdir('.daisy_logs')
        except:
            pass # log dir exists

        spawn_actors = False
        if len(signature(process_function).parameters) == 0:
            spawn_actors = True

        self._start_server()
        os.environ['DAISY_SCHED_ADDR_PORT'] = '{}:{}'.format(
            *self.net_identity)

        if spawn_actors:
            self.new_actor_fn = lambda i: spawn_function(
                process_function,
                [],
                ".daisy_logs/actor.{}.out".format(i),
                ".daisy_logs/actor.{}.err".format(i))

        else:
            multiprocessing.set_start_method('spawn', force=True) # for compatibility with multithreaded (namely ioloop)
            self.new_actor_fn = lambda i: spawn_function(
                local_actor,
                [process_function, self.net_identity[1]],
                ".daisy_logs/actor.{}.out".format(i),
                ".daisy_logs/actor.{}.err".format(i))
>>>>>>> 63f06171

    def block_done(self, actor, block_id, ret):

        block = self.graph.get_block(block_id)
        task_id = block_id[0]

        # run post_check for finishing blocks
        if ret == ReturnCode.SUCCESS:
            try:
                if not self.tasks[task_id].post_check(block):
                    logger.error("Completion check failed for task for block %s.", block)
                    ret = ReturnCode.FAILED_POST_CHECK

            except Exception as e:
                logger.error("Encountered exception while running post_check for block {}. Exception: {}".format(block, e))
                ret = ReturnCode.FAILED_POST_CHECK


        if actor != None:
            with self.actor_list_lock:
                self.blocks_actor_processing[actor].remove(block_id)


        if ret in [ReturnCode.ERROR, ReturnCode.NETWORK_ERROR, ReturnCode.FAILED_POST_CHECK]:
            logger.error("Task failed for block %s.", block)
            self.graph.cancel_and_reschedule(block_id)

        elif ret in [ReturnCode.SUCCESS, ReturnCode.SKIPPED]:
            self.graph.remove_and_update(block_id)

        else:
            raise Exception('Unknown ReturnCode {}'.format(ret))

        if self.graph.is_task_done(task_id):
            self.finish_task(task_id)

        self.results.append((block, ret))

    def unexpected_actor_loss(self, actor):
        # TODO: better algorithm to decide whether to make a new actor or not?
        if not self.graph.empty():

            if actor not in self.actor_type:
                logger.error("Actor was lost before finished initializing. "
                             "It will not be respawned.")
                return

            task_id = self.actor_type[actor] 
            if task_id in self.local_tasks:
                logger.error("Actor {} belongs to a process task, cannot be"
                                " restarted.".format(actor))
                return

            logger.info("Starting new actor due to disconnection")
            self.recruit_actor_fn[task_id](self.actor_id)
            self.actor_id += 1

    def distribute(self, graph):
        self.graph = graph
        all_tasks = graph.get_tasks()
        for task in all_tasks:
            self.tasks[task.task_id] = task


        # for task_id in self.local_tasks:
        #     ''' this is a workaround with regard to multiprocessing
        #         since using fork is not compatible with multithreading
        #         (namely ioloop), and using spawn start method breaks
        #         compatibility with using lambda as process_functions
        #         we will fork these processes prior to starting
        #         the TCP server
        #     '''
        #     for i in range(self.tasks[task_id].num_workers):
        #         self.recruit_actor_fn[task_id](self.actor_id)
        #         self.actor_id += 1

        # multiprocessing.set_start_method('forkserver', force=True) # for compatibility with multithreaded (namely ioloop)
        # multiprocessing.set_start_method('forkserver', force=True) # for compatibility with multithreaded (namely ioloop)

        self.__start_tcp_server()

        self.construct_recruit_functions()

        self.results = []

        logger.info("Server running at {}".format(self.net_identity))
<<<<<<< HEAD
        logger.info("Scheduling {} tasks to completion.".format(graph.size()))
        logger.info("Max parallelism seems to be {}.".format(graph.ready_size()))
        # if launch_cmd:
        #     logger.info("Actor launch command is: {}".format(' '.join(launch_cmd)))

        while not graph.empty():

            block = graph.next()
            if block == None: 
                continue

            # print("Got block {}".format(block))

            task_id, block = block

            try:
                # pre_check can intermittently fail
                pre_check_ret = self.tasks[task_id].pre_check(block)
            except Exception as e:
                logger.error(
                    "pre_check() exception for block {}. Exception: {}"
                        .format(block, e))
                pre_check_ret = False
=======
        logger.info("Scheduling {} tasks to completion.".format(blocks.size()))
        logger.info("Max parallelism seems to be {}.".format(blocks.ready_size()))
>>>>>>> 63f06171

            if pre_check_ret == True:

                logger.info("Skipping {} block {}; already processed.".format(task_id, block.block_id))
                ret = ReturnCode.SKIPPED
                self.block_done(None, (task_id, block.block_id), ret)

            else:

                scheduled = False
                while not scheduled:
                    actor = self.get_idle_actor(task_id)

                    with self.actor_list_lock:
                        if actor not in self.dead_actors:
                            self.blocks_actor_processing[actor].add((task_id, block.block_id))
                            scheduled = True
                        else:
                            logger.debug("Actor {} was found dead or disconnected. Getting new actor.".format(actor))
                            continue

                self.send_block(actor, block)
                logger.info("Pushed block {} of task {} to actor {}. Block data: {}".format(block.block_id, task_id, actor, block))


        self.finished_scheduling = True
        self.tcpserver.daisy_close()
        self.close_all_actors()

        succeeded = [ t for t, r in self.results if r == ReturnCode.SUCCESS ]
        skipped = [ t for t, r in self.results if r == ReturnCode.SKIPPED ]
        failed = [ t for t, r in self.results if r == ReturnCode.FAILED_POST_CHECK ]
        errored = [ t for t, r in self.results if r == ReturnCode.ERROR ]
        network_errored = [ t for t, r in self.results if r == ReturnCode.NETWORK_ERROR ]

        logger.info(
            "Ran %d tasks "
            # "(%d retries), "
            "of which %d succeeded, %d were skipped, %d were orphaned (failed dependencies), "
            "%d tasks failed (%d "
            "failed check, %d application errors, %d network failures or app crashes)",
            graph.size(),
            # len(self.results) - graph.size(),
            len(succeeded), len(skipped), len(graph.get_orphans()),
            # len(failed) + len(errored) + len(network_errored),
            len(graph.get_failed_blocks()),
            len(failed), len(errored), len(network_errored))

        return graph.size() == (len(succeeded) + len(skipped))


def _local_actor_wrapper(received_fn, port, task_id):
    """ Wrapper for local process function """

    sched = Actor(sched_addr="localhost", sched_port=port, task_id=task_id)

    try:
        user_fn, args = received_fn
        fn = lambda b: user_fn(b, *args)
    except:
        fn = received_fn

    while True:
        block = sched.acquire_block()
        if block == Actor.END_OF_BLOCK:
            break;
        ret = fn(block)
        sched.release_block(block, ret)


def run_blockwise(
    total_roi,
    read_roi,
    write_roi,
    process_function=None,
    check_function=None,
    read_write_conflict=True,
    num_workers=1,
    max_retries=2,
    fit='valid'):
    '''Run block-wise tasks.

        Args:

            total_roi (`class:daisy.Roi`):

                The region of interest (ROI) of the complete volume to process.

            read_roi (`class:daisy.Roi`):

                The ROI every block needs to read data from. Will be shifted over
                the ``total_roi`` to cover the whole volume.

            write_roi (`class:daisy.Roi`):

                The ROI every block writes data from. Will be shifted over the
                ``total_roi`` to cover the whole volume.

            process_function (function):

                A function that will be called as::

                    process_function(read_roi, write_roi)

                with ``read_roi`` and ``write_roi`` shifted for each block to
                process.

                The callee can assume that there are no read/write concurencies,
                i.e., at any given point in time the ``read_roi`` does not overlap
                with the ``write_roi`` of another process.

            check_function (function, optional):

                A function that will be called as::

                    check_function(write_roi)

                ``write_roi`` shifted for each block to process.

<<<<<<< HEAD
                This function should return ``True`` if the block represented by
                ``write_roi`` was completed. This is used internally to avoid
                processing blocks that are already done and to check if a block was
                correctly processed.
=======
        self.ioloop = ioloop
        if self.ioloop == None:
            self.ioloop = IOLoop.current()
            t = threading.Thread(target=self.ioloop.start, daemon=True)
            t.start()
>>>>>>> 63f06171

                If a tuple of two functions is given, the first one will be called
                to check if the block needs to be run, and if so, the second after
                it was run to check if the run succeeded.

            read_write_conflict (``bool``, optional):

                Whether the read and write ROIs are conflicting, i.e., accessing
                the same resource. If set to ``False``, all blocks can run at the
                same time in parallel. In this case, providing a ``read_roi`` is
                simply a means of convenience to ensure no out-of-bound accesses
                and to avoid re-computation of it in each block.

            num_workers (int, optional):

                The number of parallel processes or threads to run. Only effective
                if ``client`` is ``None``.

            max_retries (int, optional):

                The maximum number of times a task will be retried if failed (either
                due to failed post_check or application crashes or network failure)

            fit (``string``, optional):

                How to handle cases where shifting blocks by the size of
                ``block_write_roi`` does not tile the ``total_roi``. Possible
                options are:

                "valid": Skip blocks that would lie outside of ``total_roi``. This
                is the default::

                    |---------------------------|     total ROI

                    |rrrr|wwwwww|rrrr|                block 1
                           |rrrr|wwwwww|rrrr|         block 2
                                                      no further block

                "overhang": Add all blocks that overlap with ``total_roi``, even if
                they leave it. Client code has to take care of save access beyond
                ``total_roi`` in this case.::

                    |---------------------------|     total ROI

                    |rrrr|wwwwww|rrrr|                block 1
                           |rrrr|wwwwww|rrrr|         block 2
                                  |rrrr|wwwwww|rrrr|  block 3 (overhanging)

                "shrink": Like "overhang", but shrink the boundary blocks' read and
                write ROIs such that they are guaranteed to lie within
                ``total_roi``. The shrinking will preserve the context, i.e., the
                difference between the read ROI and write ROI stays the same.::

                    |---------------------------|     total ROI

                    |rrrr|wwwwww|rrrr|                block 1
                           |rrrr|wwwwww|rrrr|         block 2
                                  |rrrr|www|rrrr|     block 3 (shrunk)

        Returns:

            True, if all tasks succeeded (or were skipped because they were already
            completed in an earlier run).
        '''

    # Scheduler().run_blockwise(*args, **kwargs)

    if check_function is not None:
        try:
            user_pre_check, user_post_check = check_function
        except:
            user_pre_check = check_function
            user_post_check = check_function

    else:
        user_pre_check = lambda _: False
        user_post_check = lambda _: True


    class BlockwiseTask(Task):

        process_function = staticmethod(process_function)
        pre_check = staticmethod(user_pre_check)
        post_check = staticmethod(user_post_check)


    daisy_task = BlockwiseTask()
    daisy_task.num_workers = num_workers
    daisy_task.total_roi = total_roi
    daisy_task.read_roi = read_roi
    daisy_task.write_roi = write_roi
    daisy_task.read_write_conflict = read_write_conflict
    daisy_task.max_retries = max_retries
    daisy_task.fit = fit

    task = {'task': daisy_task}

    dependency_graph = DependencyGraph()

    dependency_graph.add(daisy_task)

    # dependency_graph.init(total_roi, read_roi, write_roi, read_write_conflict, max_retries, fit)
    dependency_graph.init()

    # TODO
    # if request != None:
    #     dependency_graph = dependency_graph.get_subgraph(request)

    return Scheduler().distribute(dependency_graph)



def distribute(tasks, global_config=None):
    ''' Execute tasks in a block-wise fashion using the Task interface

        Args:

            tasks (`list`({'task': `class.Daisy.Task`
                           'request': `class:daisy.Roi`, optional})):

                List of tasks to be executed. Each task is a dictionary mapping
                'task' to a `Task`, and 'request' to a sub-Roi for the task
    '''

    dependency_graph = DependencyGraph(global_config=global_config)

    if len(tasks) > 1:
        raise NotImplementedError(
            "Daisy does not support distribute() multiple tasks yet.")

    task = tasks[0]
    dependency_graph.add(task['task'])
    dependency_graph.init()

    if 'request' in task and task['request'] != None:
        subgraph = dependency_graph.get_subgraph(task['request'])
        dependency_graph = subgraph

    return Scheduler().distribute(dependency_graph)
<|MERGE_RESOLUTION|>--- conflicted
+++ resolved
@@ -1,35 +1,9 @@
 from __future__ import absolute_import
-<<<<<<< HEAD
-# from .blocks import create_dependency_graph
 
 import collections
 import copy
 import logging
 from inspect import signature
-=======
-from .dynamic_blocks import DynamicBlocks
-from .processes import spawn_function
-
-from tornado.ioloop import IOLoop
-from tornado.tcpserver import TCPServer
-from tornado.tcpclient import TCPClient
-from tornado.iostream import StreamClosedError
-
-import pickle
-import struct
-import logging
-import threading
-import queue
-import time
-from collections import deque
-from enum import Enum
-import asyncio
-from collections import defaultdict
-import socket
-from inspect import signature
-import multiprocessing
-# from pathos import multiprocessing
->>>>>>> 63f06171
 import os
 import queue
 import socket
@@ -172,12 +146,10 @@
 
     finished_scheduling = False
 
-    def __start_tcp_server (
+    def _start_tcp_server (
         self,
         ioloop=None):
-
-        """
-            Args:
+        """Start TCP server to handle remote actor requests.
         """
 
         self.ioloop = ioloop
@@ -216,11 +188,11 @@
         for block_id in processing_blocks:
             self.block_done(actor, block_id, ReturnCode.NETWORK_ERROR)
 
-    def make_spawn_function(self, args, log_dir):
+    def make_spawn_function(self, function, args, env, log_dir):
         """ This helper function is necessary to disambiguate parameters
             of lambda expressions
         """
-        return lambda i: spawn_function(_local_actor_wrapper, args, log_dir+"/actor.{}.out".format(i), log_dir+"/actor.{}.err".format(i)) 
+        return lambda i: spawn_function(function, args, env, log_dir+"/actor.{}.out".format(i), log_dir+"/actor.{}.err".format(i)) 
 
     def make_spawn_call(self, launch_cmd, log_dir):
         """ This helper function is necessary to disambiguate parameters
@@ -240,48 +212,33 @@
 
             new_actor_fn = None
             process_function = self.tasks[task].process_function
-            local_process_function = True
+            spawn_actors = True
             try:
                 if len(signature(process_function).parameters) == 0:
-                    local_process_function = False
+                    spawn_actors = False
             except:
-                local_process_function = True
-
-            if local_process_function:
-                # new_actor_fn = lambda i: spawn_function(_local_actor_wrapper, [process_function, self.net_identity[1], task], log_dir+"/actor.{}.out".format(i), log_dir+"/actor.{}.err".format(i)) 
-                new_actor_fn = self.make_spawn_function([process_function, self.net_identity[1], task], log_dir)
-                # new_actor_fn = (spawn_function, _local_actor_wrapper, [process_function, self.net_identity[1], task], log_dir)
-                # self.local_tasks[task] = new_actor_fn
-                # self.local_tasks.add(task)
-
+                spawn_actors = True
+
+            # add daisy scheduler context as an env
+            # os.environ['DAISY_CONTEXT'] = '{}:{}:{}'.format(
+                # *self.net_identity, task)
+            env = {'DAISY_CONTEXT': '{}:{}:{}'
+                .format(*self.net_identity, task)}
+
+            if spawn_actors:
+                new_actor_fn = self.make_spawn_function(
+                    process_function,
+                    [],
+                    env,
+                    log_dir)
             else:
-                launch_cmd = []
-                # adding scheduler net identity as env before python call
-                env_added = False
-                for line in process_function():
-                    # launch_cmd.append(line.replace("python", "DAISY_SCHED_ADDR={} DAISY_SCHED_PORT={} python".format(self.net_identity[0], self.net_identity[1])))
-                    if not env_added:
-                        if line.find("run_docker") >= 0:
-                            launch_cmd.append(line.replace("run_docker", "run_docker -e DAISY_CONTEXT={}:{}:{} ".format(*self.net_identity, task)))
-                            env_added = True
-                        elif line.find("run_lsf") >= 0:
-                            launch_cmd.append(line.replace("run_lsf", "run_lsf -e DAISY_CONTEXT={}:{}:{} ".format(*self.net_identity, task)))
-                            env_added = True
-                        elif line.find("python") >= 0:
-                            launch_cmd.append(line.replace("python", "DAISY_CONTEXT={}:{}:{} python".format(*self.net_identity, task)))
-                            env_added = True
-                    else:
-                        launch_cmd.append(line)
-                # logger.info("Actor launch command is: {}".format(''.join(launch_cmd)))
-                # new_actor_fn = lambda i: spawn_call(launch_cmd, log_dir+"/actor.{}.out".format(i), log_dir+"/actor.{}.err".format(i))
-                new_actor_fn = self.make_spawn_call(launch_cmd, log_dir)
-                # new_actor_fn = (spawn_call, _local_actor_wrapper, [process_function, self.net_identity[1], task], log_dir)
-
-                self.manual_recruit_cmd[task] = launch_cmd
+                new_actor_fn = self.make_spawn_function(
+                    _local_actor_wrapper,
+                    [process_function, self.net_identity[1], task], 
+                    env,
+                    log_dir)
 
             self.recruit_actor_fn[task] = copy.deepcopy(new_actor_fn)
-        # raise
-
 
     def get_idle_actor(self, task):
 
@@ -332,70 +289,27 @@
             #     self.actor_type[actor] = None
 
     def send_terminate(self, actor):
-
-        self.tcpserver.send(actor, SchedulerMessage(SchedulerMessageType.TERMINATE_WORKER))
-
+        self.tcpserver.send(
+            actor,
+            SchedulerMessage(SchedulerMessageType.TERMINATE_WORKER))
 
     def send_block(self, actor, block):
-
-        self.tcpserver.send(actor,
-            SchedulerMessage(SchedulerMessageType.NEW_BLOCK, data=block),
-            )
-
-        # logger.info("Waiting for actors to close...")
-
-        # for actor in self.actors:
-        #     with self.actor_type_cv:
-        #         while self.actor_type[actor] != None:
-        #             self.actor_type_cv.wait()
+        self.tcpserver.send(
+            actor,
+            SchedulerMessage(SchedulerMessageType.NEW_BLOCK, data=block))
 
     def activate_actor(self, actor, task_id):
-
         logger.info("Activating actor {}".format(actor))
-
         if self.finished_scheduling:
             self.send_terminate(actor)
             return
 
         with self.actor_list_lock:
-
             self.actors.add(actor)
             self.actor_type[actor] = task_id
-
-<<<<<<< HEAD
             if actor in self.dead_actors:
                 # handle aliasing of previous actors
                 self.dead_actors.remove(actor)
-
-=======
-        try:
-            os.mkdir('.daisy_logs')
-        except:
-            pass # log dir exists
-
-        spawn_actors = False
-        if len(signature(process_function).parameters) == 0:
-            spawn_actors = True
-
-        self._start_server()
-        os.environ['DAISY_SCHED_ADDR_PORT'] = '{}:{}'.format(
-            *self.net_identity)
-
-        if spawn_actors:
-            self.new_actor_fn = lambda i: spawn_function(
-                process_function,
-                [],
-                ".daisy_logs/actor.{}.out".format(i),
-                ".daisy_logs/actor.{}.err".format(i))
-
-        else:
-            multiprocessing.set_start_method('spawn', force=True) # for compatibility with multithreaded (namely ioloop)
-            self.new_actor_fn = lambda i: spawn_function(
-                local_actor,
-                [process_function, self.net_identity[1]],
-                ".daisy_logs/actor.{}.out".format(i),
-                ".daisy_logs/actor.{}.err".format(i))
->>>>>>> 63f06171
 
     def block_done(self, actor, block_id, ret):
 
@@ -459,30 +373,13 @@
         for task in all_tasks:
             self.tasks[task.task_id] = task
 
-
-        # for task_id in self.local_tasks:
-        #     ''' this is a workaround with regard to multiprocessing
-        #         since using fork is not compatible with multithreading
-        #         (namely ioloop), and using spawn start method breaks
-        #         compatibility with using lambda as process_functions
-        #         we will fork these processes prior to starting
-        #         the TCP server
-        #     '''
-        #     for i in range(self.tasks[task_id].num_workers):
-        #         self.recruit_actor_fn[task_id](self.actor_id)
-        #         self.actor_id += 1
-
-        # multiprocessing.set_start_method('forkserver', force=True) # for compatibility with multithreaded (namely ioloop)
-        # multiprocessing.set_start_method('forkserver', force=True) # for compatibility with multithreaded (namely ioloop)
-
-        self.__start_tcp_server()
+        self._start_tcp_server()
 
         self.construct_recruit_functions()
 
         self.results = []
 
         logger.info("Server running at {}".format(self.net_identity))
-<<<<<<< HEAD
         logger.info("Scheduling {} tasks to completion.".format(graph.size()))
         logger.info("Max parallelism seems to be {}.".format(graph.ready_size()))
         # if launch_cmd:
@@ -506,10 +403,6 @@
                     "pre_check() exception for block {}. Exception: {}"
                         .format(block, e))
                 pre_check_ret = False
-=======
-        logger.info("Scheduling {} tasks to completion.".format(blocks.size()))
-        logger.info("Max parallelism seems to be {}.".format(blocks.ready_size()))
->>>>>>> 63f06171
 
             if pre_check_ret == True:
 
@@ -629,18 +522,10 @@
 
                 ``write_roi`` shifted for each block to process.
 
-<<<<<<< HEAD
                 This function should return ``True`` if the block represented by
                 ``write_roi`` was completed. This is used internally to avoid
                 processing blocks that are already done and to check if a block was
                 correctly processed.
-=======
-        self.ioloop = ioloop
-        if self.ioloop == None:
-            self.ioloop = IOLoop.current()
-            t = threading.Thread(target=self.ioloop.start, daemon=True)
-            t.start()
->>>>>>> 63f06171
 
                 If a tuple of two functions is given, the first one will be called
                 to check if the block needs to be run, and if so, the second after
